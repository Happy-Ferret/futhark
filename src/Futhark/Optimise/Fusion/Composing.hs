--- conflicted
+++ resolved
@@ -73,27 +73,17 @@
                                    -- the resulting SOAC.
 fuseMaps unfus_nms lam1 inp1 out1 lam2 inp2 = (lam2', HM.elems inputmap)
   where lam2' =
-<<<<<<< HEAD
           lam2 { lambdaParams = map (`Param` ()) $ lam2redparams ++ HM.keys inputmap
-               , lambdaBody =
-                 let bnds res = [ mkLet' [] [p] $ PrimOp $ SubExp e
-                                | (p,e) <- zip pat res]
-                     bindLambda res =
-                       bnds res `insertBindings` makeCopiesInner (lambdaBody lam2)
-                 in makeCopies $ mapResult bindLambda $ lambdaBody lam1
-=======
-          lam2 { lambdaParams = lam2redparams ++ HM.keys inputmap
                , lambdaBody   = new_body2'
->>>>>>> 0d64ee09
                }
         new_body2 = let bnds res = [ mkLet' [] [p] $ PrimOp $ SubExp e
-                                | (p,e) <- zip pat $ resultSubExps res]
+                                | (p,e) <- zip pat res]
                         bindLambda res =
                             bnds res `insertBindings` makeCopiesInner (lambdaBody lam2)
                     in makeCopies $ mapResult bindLambda $ lambdaBody lam1
-        new_body2_rses = resultSubExps (bodyResult new_body2)
-        new_body2'= new_body2 { bodyResult = Result $ new_body2_rses ++
-                                                      map (Var . identName) unfus_pat  }
+        new_body2_rses = bodyResult new_body2
+        new_body2'= new_body2 { bodyResult = new_body2_rses ++
+                                             map (Var . identName) unfus_pat  }
         -- unfusable variables are added at the end of the result/pattern/type
         (lam2redparams, unfus_pat, pat, inputmap, makeCopies, makeCopiesInner) =
           fuseInputs unfus_nms lam1 inp1 out1 lam2 inp2
@@ -103,28 +93,17 @@
               [VName]
            -> Lambda lore -> [input] -> [(VName,Ident)]
            -> Lambda lore -> [input]
-<<<<<<< HEAD
-           -> ([Ident],
-=======
-           -> ([Param], [Param],
->>>>>>> 0d64ee09
-               [Ident],
+           -> ([Ident], [Ident], [Ident],
                HM.HashMap Ident input,
                Body lore -> Body lore, Body lore -> Body lore)
 fuseInputs unfus_nms lam1 inp1 out1 lam2 inp2 =
   (lam2redparams, unfus_vars, outbnds, inputmap, makeCopies, makeCopiesInner)
   where (lam2redparams, lam2arrparams) =
-<<<<<<< HEAD
           splitAt (length lam2params - length inp2) lam2params
         lam1params = map paramIdent $ lambdaParams lam1
         lam2params = map paramIdent $ lambdaParams lam2
         lam1inputmap = HM.fromList $ zip lam1params inp1
         lam2inputmap = HM.fromList $ zip lam2arrparams            inp2
-=======
-          splitAt (length (lambdaParams lam2) - length inp2) $ lambdaParams lam2
-        lam1inputmap = HM.fromList $ zip (lambdaParams lam1) inp1
-        lam2inputmap = HM.fromList $ zip lam2arrparams       inp2
->>>>>>> 0d64ee09
         (lam2inputmap', makeCopiesInner) = removeDuplicateInputs lam2inputmap
         originputmap = lam1inputmap `HM.union` lam2inputmap'
         outins = uncurry (outParams $ map fst out1) $
