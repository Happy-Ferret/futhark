--- conflicted
+++ resolved
@@ -121,7 +121,6 @@
         [] -> pure $ staticShapes acc_tp
         _  -> staticShapes <$> result <$> arraysSize 0 <$> traverse lookupTypeM ids
 loopOpExtType (Stream _ accs arrs lam) =
-<<<<<<< HEAD
   result <$> lookupTypeM (head arrs)
   where result (Array _ shp _) =
           let ExtLambda params _ rtp = lam
@@ -132,34 +131,20 @@
         result _ =
           error "loopOpExtType for Stream went wrong.  Ask Cosmin why."
 
+segOpExtType :: HasTypeEnv m => SegOp lore -> m [ExtType]
+segOpExtType (SegReduce _ fun _ descp) =
+  staticShapes <$> mapType fun <$> pure <$> lookupTypeM descp
+
 expExtType :: (HasTypeEnv m, IsRetType (RetType lore)) =>
               Exp lore -> m [ExtType]
 expExtType (Apply _ _ rt) = pure $ retTypeValues rt
 expExtType (If _ _ _ rt)  = pure rt
 expExtType (LoopOp op)    = loopOpExtType op
 expExtType (PrimOp op)    = staticShapes <$> primOpType op
+expExtType (SegOp op)    = segOpExtType op
 
 expExtTypeSize :: Exp lore -> Int
 expExtTypeSize = undefined
-=======
-  let (ExtLambda params _ rtp) = lam
-      nms = map identName (take (2 + length accs) params)
-      (Array _ shp _) = identType (head arrs)
-      (outersize, i0) = (head $ shapeDims shp, Constant $ IntVal 0)
-      substs = HM.fromList $ zip nms (outersize:i0:accs)
-  in  map (substNamesInExtType substs) rtp
-
-segOpExtType :: SegOp lore -> [ExtType]
-segOpExtType (SegReduce _ fun _ descp) =
-  staticShapes $ mapType fun [identType descp]
-
-expExtType :: IsRetType (RetType lore) => Exp lore -> [ExtType]
-expExtType (Apply _ _ rt) = retTypeValues rt
-expExtType (If _ _ _ rt)  = rt
-expExtType (LoopOp op)    = loopOpExtType op
-expExtType (SegOp op)    = segOpExtType op
-expExtType (PrimOp op)    = staticShapes $ primOpType op
->>>>>>> 0f7b2613
 
 bodyExtType :: HasTypeEnv m =>
                Body lore -> m [ExtType]
